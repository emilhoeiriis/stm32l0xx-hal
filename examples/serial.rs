#![deny(warnings)]
#![deny(unsafe_code)]
#![no_main]
#![no_std]

extern crate panic_halt;

use core::fmt::Write;
use cortex_m_rt::entry;
use stm32l0xx_hal::{pac, prelude::*, rcc::Config, serial};

use nb::block;

#[entry]
fn main() -> ! {
    let dp = pac::Peripherals::take().unwrap();

    // Configure the clock.
    let mut rcc = dp.RCC.freeze(Config::hsi16());

    // Acquire the GPIOA peripheral. This also enables the clock for GPIOA in
    // the RCC register.
    let gpioa = dp.GPIOA.split(&mut rcc);

    let tx_pin = gpioa.pa9;
    let rx_pin = gpioa.pa10;

    // Configure the serial peripheral.
    let serial = dp
        .USART2
        .usart((tx_pin, rx_pin), serial::Config::default(), &mut rcc)
        .unwrap();

    let (mut tx, mut rx) = serial.split();

    // core::fmt::Write is implemented for tx.
    writeln!(tx, "Hello, world!").unwrap();

    loop {
<<<<<<< HEAD
        let received = block!(rx.read()).unwrap();
        tx.write(received);
=======
        // Echo what is received on the serial link.
        let received = block!(rx.read()).unwrap_or(b'E');
        block!(tx.write(received)).ok();
>>>>>>> ba4984a8
    }
}<|MERGE_RESOLUTION|>--- conflicted
+++ resolved
@@ -37,13 +37,8 @@
     writeln!(tx, "Hello, world!").unwrap();
 
     loop {
-<<<<<<< HEAD
-        let received = block!(rx.read()).unwrap();
-        tx.write(received);
-=======
         // Echo what is received on the serial link.
         let received = block!(rx.read()).unwrap_or(b'E');
         block!(tx.write(received)).ok();
->>>>>>> ba4984a8
     }
 }